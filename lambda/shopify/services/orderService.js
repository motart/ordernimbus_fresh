/**
 * Order Service
 * Handles all order operations using GraphQL
 */

const ShopifyGraphQLClient = require('../gqlClient');
const queries = require('../queries');
const { extractNumericId } = require('../mappers/productMapper');

// Always use GraphQL for orders
<<<<<<< HEAD
const SHOPIFY_API_VERSION = '2024-10'; // Updated for new Product APIs;
=======
const SHOPIFY_API_VERSION = '2024-10';
>>>>>>> b6cb570f

class OrderService {
  constructor(shop, accessToken) {
    this.shop = shop;
    this.accessToken = accessToken;
    this.gqlClient = new ShopifyGraphQLClient(shop, accessToken);
  }

  /**
   * Fetch orders with pagination
   * @param {object} options - Query options
   * @param {number} options.limit - Number of orders to fetch (default 50)
   * @param {string} options.after - Cursor for pagination
   * @param {Date} options.sinceDate - Fetch orders created after this date
   * @returns {Promise<object>} - Orders and pagination info
   */
  async fetchOrdersPage({ limit = 50, after = null, sinceDate = null } = {}) {
    // Build query filter
    let query = '';
    if (sinceDate) {
      const dateStr = sinceDate.toISOString().split('T')[0];
      query = `created_at:>'${dateStr}'`;
    }

    const data = await this.gqlClient.execute(queries.ORDERS_QUERY, {
      first: Math.min(limit, 250),
      after,
      query: query || null
    });

    const orders = data.orders.edges.map(edge => 
      this.graphQLOrderToREST(edge.node)
    );

    return {
      orders,
      pageInfo: {
        hasNextPage: data.orders.pageInfo.hasNextPage,
        endCursor: data.orders.pageInfo.endCursor
      }
    };
  }

  /**
   * Fetch all orders for a date range
   * @param {object} options - Query options
   * @param {Date} options.sinceDate - Start date
   * @param {number} options.maxOrders - Maximum orders to fetch
   * @returns {Promise<array>} - Array of all orders
   */
  async fetchAllOrders({ sinceDate = null, maxOrders = 10000 } = {}) {
    const allOrders = [];
    let hasNextPage = true;
    let cursor = null;
    const pageSize = 250;

    while (hasNextPage && allOrders.length < maxOrders) {
      const { orders, pageInfo } = await this.fetchOrdersPage({
        limit: pageSize,
        after: cursor,
        sinceDate
      });

      allOrders.push(...orders);
      hasNextPage = pageInfo.hasNextPage;
      cursor = pageInfo.endCursor;

      if (allOrders.length >= maxOrders) {
        return allOrders.slice(0, maxOrders);
      }
    }

    return allOrders;
  }

  /**
   * Convert GraphQL order to REST format
   * @param {object} gqlOrder - Order from GraphQL API
   * @returns {object} - Order in REST API format
   */
  graphQLOrderToREST(gqlOrder) {
    if (!gqlOrder) return null;

    // Map line items
    const lineItems = (gqlOrder.lineItems?.edges || []).map(edge => {
      const item = edge.node;
      return {
        id: extractNumericId(item.id),
        product_id: item.product ? extractNumericId(item.product.id) : null,
        variant_id: item.variant ? extractNumericId(item.variant.id) : null,
        title: item.title,
        quantity: item.quantity,
        price: item.variant?.price || '0',
        sku: item.variant?.sku || '',
        variant_title: item.variant?.title || '',
        vendor: null,
        fulfillment_service: 'manual',
        product_exists: item.product !== null,
        fulfillable_quantity: item.quantity,
        grams: 0,
        total_discount: '0.00',
        fulfillment_status: null,
        tax_lines: [],
        origin_location: null,
        destination_location: null
      };
    });

    // Map customer
    const customer = gqlOrder.customer ? {
      id: extractNumericId(gqlOrder.customer.id),
      email: gqlOrder.customer.email,
      first_name: gqlOrder.customer.firstName,
      last_name: gqlOrder.customer.lastName,
      phone: gqlOrder.customer.phone,
      admin_graphql_api_id: gqlOrder.customer.id
    } : null;

    // Map addresses
    const mapAddress = (addr) => addr ? {
      first_name: addr.firstName || '',
      last_name: addr.lastName || '',
      address1: addr.address1 || '',
      address2: addr.address2 || '',
      phone: addr.phone || '',
      city: addr.city || '',
      zip: addr.zip || '',
      province: addr.province || '',
      country: addr.country || '',
      province_code: addr.provinceCode || '',
      country_code: addr.countryCode || ''
    } : null;

    return {
      id: extractNumericId(gqlOrder.id),
      name: gqlOrder.name,
      email: gqlOrder.email || '',
      created_at: gqlOrder.createdAt,
      updated_at: gqlOrder.updatedAt,
      closed_at: gqlOrder.closedAt || null,
      confirmed: true,
      total_price: gqlOrder.totalPriceSet?.shopMoney?.amount || '0.00',
      subtotal_price: gqlOrder.subtotalPriceSet?.shopMoney?.amount || '0.00',
      total_tax: gqlOrder.totalTaxSet?.shopMoney?.amount || '0.00',
      taxes_included: false,
      currency: gqlOrder.totalPriceSet?.shopMoney?.currencyCode || 'USD',
      financial_status: gqlOrder.displayFinancialStatus?.toLowerCase() || 'pending',
      fulfillment_status: gqlOrder.displayFulfillmentStatus?.toLowerCase() || null,
      return_status: gqlOrder.returnStatus?.toLowerCase() || null,
      processing_method: 'direct',
      source_name: 'web',
      line_items: lineItems,
      customer,
      billing_address: mapAddress(gqlOrder.billingAddress),
      shipping_address: mapAddress(gqlOrder.shippingAddress),
      fulfillments: [],
      refunds: [],
      payment_details: null,
      shipping_lines: [],
      tax_lines: [],
      tags: '',
      note: null,
      note_attributes: [],
      discount_codes: [],
      admin_graphql_api_id: gqlOrder.id
    };
  }
}

module.exports = OrderService;<|MERGE_RESOLUTION|>--- conflicted
+++ resolved
@@ -8,11 +8,7 @@
 const { extractNumericId } = require('../mappers/productMapper');
 
 // Always use GraphQL for orders
-<<<<<<< HEAD
-const SHOPIFY_API_VERSION = '2024-10'; // Updated for new Product APIs;
-=======
 const SHOPIFY_API_VERSION = '2024-10';
->>>>>>> b6cb570f
 
 class OrderService {
   constructor(shop, accessToken) {
