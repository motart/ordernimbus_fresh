/**
 * Product Service
 * Handles all product operations using GraphQL or REST based on feature flag
 */

const ShopifyGraphQLClient = require('../gqlClient');
const queries = require('../queries');
const mutations = require('../mutations');
const { graphQLProductToREST, restProductToGraphQLInput } = require('../mappers/productMapper');
const axios = require('axios');

// Feature flag - set to true to always use GraphQL
const USE_GRAPHQL = true; // Always use GraphQL, can be overridden only by explicitly setting process.env.USE_GRAPHQL_PRODUCTS to 'false'
<<<<<<< HEAD
const SHOPIFY_API_VERSION = '2024-10'; // Updated to support new Product APIs
=======
const SHOPIFY_API_VERSION = '2024-10';
>>>>>>> b6cb570f

class ProductService {
  constructor(shop, accessToken) {
    this.shop = shop;
    this.accessToken = accessToken;
    this.gqlClient = new ShopifyGraphQLClient(shop, accessToken);
    this.restBaseUrl = `https://${shop}/admin/api/${SHOPIFY_API_VERSION}`;
  }

  /**
   * Fetch products with pagination
   * @param {object} options - Query options
   * @param {number} options.limit - Number of products to fetch (default 50)
   * @param {string} options.after - Cursor for pagination
   * @param {string} options.query - Search query
   * @returns {Promise<object>} - Products and pagination info
   */
  async fetchProductsPage({ limit = 50, after = null, query = null } = {}) {
    if (USE_GRAPHQL) {
      return this.fetchProductsPageGraphQL({ limit, after, query });
    } else {
      return this.fetchProductsPageREST({ limit, after, query });
    }
  }

  async fetchProductsPageGraphQL({ limit, after, query }) {
    const data = await this.gqlClient.execute(queries.PRODUCTS_QUERY, {
      first: Math.min(limit, 250),
      after,
      query
    });

    const products = data.products.edges.map(edge => 
      graphQLProductToREST(edge.node)
    );

    return {
      products,
      pageInfo: {
        hasNextPage: data.products.pageInfo.hasNextPage,
        endCursor: data.products.pageInfo.endCursor
      }
    };
  }

  async fetchProductsPageREST({ limit, after, query }) {
    const params = new URLSearchParams({
      limit: Math.min(limit, 250)
    });

    if (after) {
      params.append('page_info', after);
    }

    if (query) {
      // REST API doesn't support structured queries like GraphQL
      // We'll filter client-side or use title parameter
      params.append('title', query);
    }

    const response = await axios.get(
      `${this.restBaseUrl}/products.json?${params}`,
      {
        headers: {
          'X-Shopify-Access-Token': this.accessToken,
          'Content-Type': 'application/json'
        }
      }
    );

    // Extract pagination from Link header
    const linkHeader = response.headers.link || '';
    const hasNextPage = linkHeader.includes('rel="next"');
    let endCursor = null;

    if (hasNextPage) {
      const match = linkHeader.match(/page_info=([^>&]*)[>&]/);
      endCursor = match ? match[1] : null;
    }

    return {
      products: response.data.products || [],
      pageInfo: {
        hasNextPage,
        endCursor
      }
    };
  }

  /**
   * Fetch all products (handles pagination automatically)
   * @param {object} options - Query options
   * @param {number} options.maxProducts - Maximum products to fetch
   * @returns {Promise<array>} - Array of all products
   */
  async fetchAllProducts({ maxProducts = 10000 } = {}) {
    const allProducts = [];
    let hasNextPage = true;
    let cursor = null;
    const pageSize = 250; // Maximum allowed by Shopify

    while (hasNextPage && allProducts.length < maxProducts) {
      const { products, pageInfo } = await this.fetchProductsPage({
        limit: pageSize,
        after: cursor
      });

      allProducts.push(...products);
      hasNextPage = pageInfo.hasNextPage;
      cursor = pageInfo.endCursor;

      // Respect maxProducts limit
      if (allProducts.length >= maxProducts) {
        return allProducts.slice(0, maxProducts);
      }
    }

    return allProducts;
  }

  /**
   * Fetch a single product by ID
   * @param {string} productId - Product ID (numeric or GID)
   * @returns {Promise<object>} - Product data
   */
  async fetchProductById(productId) {
    if (USE_GRAPHQL) {
      return this.fetchProductByIdGraphQL(productId);
    } else {
      return this.fetchProductByIdREST(productId);
    }
  }

  async fetchProductByIdGraphQL(productId) {
    // Ensure we have a proper GID
    const gid = productId.startsWith('gid://') 
      ? productId 
      : `gid://shopify/Product/${productId}`;

    const data = await this.gqlClient.execute(queries.PRODUCT_BY_ID_QUERY, {
      id: gid
    });

    if (!data.product) {
      throw new Error(`Product not found: ${productId}`);
    }

    return graphQLProductToREST(data.product);
  }

  async fetchProductByIdREST(productId) {
    // Extract numeric ID if GID provided
    const numericId = productId.replace(/^gid:\/\/shopify\/Product\//, '');

    const response = await axios.get(
      `${this.restBaseUrl}/products/${numericId}.json`,
      {
        headers: {
          'X-Shopify-Access-Token': this.accessToken,
          'Content-Type': 'application/json'
        }
      }
    );

    return response.data.product;
  }

  /**
   * Fetch a product by handle
   * @param {string} handle - Product handle
   * @returns {Promise<object>} - Product data
   */
  async fetchProductByHandle(handle) {
    if (USE_GRAPHQL) {
      const data = await this.gqlClient.execute(queries.PRODUCT_BY_HANDLE_QUERY, {
        handle
      });

      if (!data.productByHandle) {
        throw new Error(`Product not found with handle: ${handle}`);
      }

      return graphQLProductToREST(data.productByHandle);
    } else {
      // REST API doesn't have direct handle lookup, need to search
      const response = await axios.get(
        `${this.restBaseUrl}/products.json?handle=${handle}`,
        {
          headers: {
            'X-Shopify-Access-Token': this.accessToken,
            'Content-Type': 'application/json'
          }
        }
      );

      if (!response.data.products || response.data.products.length === 0) {
        throw new Error(`Product not found with handle: ${handle}`);
      }

      return response.data.products[0];
    }
  }

  /**
   * Create a new product
   * @param {object} productData - Product data in REST format
   * @returns {Promise<object>} - Created product
   */
  async createProduct(productData) {
    if (USE_GRAPHQL) {
      return this.createProductGraphQL(productData);
    } else {
      return this.createProductREST(productData);
    }
  }

  async createProductGraphQL(productData) {
    const input = restProductToGraphQLInput(productData);
    
    const data = await this.gqlClient.execute(mutations.PRODUCT_CREATE_MUTATION, {
      input
    });

    if (data.productCreate.userErrors && data.productCreate.userErrors.length > 0) {
      this.gqlClient.handleUserErrors(data.productCreate.userErrors);
    }

    return graphQLProductToREST(data.productCreate.product);
  }

  async createProductREST(productData) {
    const response = await axios.post(
      `${this.restBaseUrl}/products.json`,
      { product: productData },
      {
        headers: {
          'X-Shopify-Access-Token': this.accessToken,
          'Content-Type': 'application/json'
        }
      }
    );

    return response.data.product;
  }

  /**
   * Update an existing product
   * @param {string} productId - Product ID
   * @param {object} updates - Product updates in REST format
   * @returns {Promise<object>} - Updated product
   */
  async updateProduct(productId, updates) {
    if (USE_GRAPHQL) {
      return this.updateProductGraphQL(productId, updates);
    } else {
      return this.updateProductREST(productId, updates);
    }
  }

  async updateProductGraphQL(productId, updates) {
    // Ensure we have the ID in the updates
    updates.id = productId;
    const input = restProductToGraphQLInput(updates);
    
    const data = await this.gqlClient.execute(mutations.PRODUCT_UPDATE_MUTATION, {
      input
    });

    if (data.productUpdate.userErrors && data.productUpdate.userErrors.length > 0) {
      this.gqlClient.handleUserErrors(data.productUpdate.userErrors);
    }

    return graphQLProductToREST(data.productUpdate.product);
  }

  async updateProductREST(productId, updates) {
    const numericId = productId.replace(/^gid:\/\/shopify\/Product\//, '');

    const response = await axios.put(
      `${this.restBaseUrl}/products/${numericId}.json`,
      { product: updates },
      {
        headers: {
          'X-Shopify-Access-Token': this.accessToken,
          'Content-Type': 'application/json'
        }
      }
    );

    return response.data.product;
  }

  /**
   * Delete a product
   * @param {string} productId - Product ID
   * @returns {Promise<boolean>} - Success status
   */
  async deleteProduct(productId) {
    if (USE_GRAPHQL) {
      return this.deleteProductGraphQL(productId);
    } else {
      return this.deleteProductREST(productId);
    }
  }

  async deleteProductGraphQL(productId) {
    const gid = productId.startsWith('gid://') 
      ? productId 
      : `gid://shopify/Product/${productId}`;

    const data = await this.gqlClient.execute(mutations.PRODUCT_DELETE_MUTATION, {
      input: { id: gid }
    });

    if (data.productDelete.userErrors && data.productDelete.userErrors.length > 0) {
      this.gqlClient.handleUserErrors(data.productDelete.userErrors);
    }

    return true;
  }

  async deleteProductREST(productId) {
    const numericId = productId.replace(/^gid:\/\/shopify\/Product\//, '');

    await axios.delete(
      `${this.restBaseUrl}/products/${numericId}.json`,
      {
        headers: {
          'X-Shopify-Access-Token': this.accessToken
        }
      }
    );

    return true;
  }

  /**
   * Get current GraphQL throttle status
   * @returns {object|null} Throttle status
   */
  getThrottleStatus() {
    return this.gqlClient.getThrottleStatus();
  }
}

module.exports = ProductService;<|MERGE_RESOLUTION|>--- conflicted
+++ resolved
@@ -11,11 +11,7 @@
 
 // Feature flag - set to true to always use GraphQL
 const USE_GRAPHQL = true; // Always use GraphQL, can be overridden only by explicitly setting process.env.USE_GRAPHQL_PRODUCTS to 'false'
-<<<<<<< HEAD
-const SHOPIFY_API_VERSION = '2024-10'; // Updated to support new Product APIs
-=======
 const SHOPIFY_API_VERSION = '2024-10';
->>>>>>> b6cb570f
 
 class ProductService {
   constructor(shop, accessToken) {
