/**
 * Shopify GraphQL Mutations
 * API Version: 2024-10 (Updated for new Product APIs)
<<<<<<< HEAD
 * Note: inventoryQuantity is still accepted in input for backwards compatibility
 * but removed from output queries as it's deprecated
=======
>>>>>>> b6cb570f
 */

const PRODUCT_CREATE_MUTATION = `
  mutation ProductCreate($input: ProductInput!) {
    productCreate(input: $input) {
      product {
        id
        title
        handle
        status
        vendor
        productType
        createdAt
        updatedAt
        variants(first: 100) {
          edges {
            node {
              id
              title
              sku
              price
            }
          }
        }
      }
      userErrors {
        field
        message
      }
    }
  }
`;

const PRODUCT_UPDATE_MUTATION = `
  mutation ProductUpdate($input: ProductInput!) {
    productUpdate(input: $input) {
      product {
        id
        title
        handle
        status
        vendor
        productType
        updatedAt
        variants(first: 100) {
          edges {
            node {
              id
              title
              sku
              price
            }
          }
        }
      }
      userErrors {
        field
        message
      }
    }
  }
`;

const PRODUCT_DELETE_MUTATION = `
  mutation ProductDelete($input: ProductDeleteInput!) {
    productDelete(input: $input) {
      deletedProductId
      userErrors {
        field
        message
      }
    }
  }
`;

const PRODUCT_VARIANT_CREATE_MUTATION = `
  mutation ProductVariantCreate($productId: ID!, $variants: [ProductVariantInput!]!) {
    productVariantsBulkCreate(productId: $productId, variants: $variants) {
      productVariants {
        id
        title
        sku
        price
        compareAtPrice
        barcode
        weight
        weightUnit
      }
      userErrors {
        field
        message
      }
    }
  }
`;

const PRODUCT_VARIANT_UPDATE_MUTATION = `
  mutation ProductVariantUpdate($productId: ID!, $variants: [ProductVariantsBulkInput!]!) {
    productVariantsBulkUpdate(productId: $productId, variants: $variants) {
      productVariants {
        id
        title
        sku
        price
        compareAtPrice
        barcode
        weight
        weightUnit
      }
      userErrors {
        field
        message
      }
    }
  }
`;

const PRODUCT_VARIANT_DELETE_MUTATION = `
  mutation ProductVariantDelete($id: ID!) {
    productVariantDelete(id: $id) {
      deletedProductVariantId
      product {
        id
        title
      }
      userErrors {
        field
        message
      }
    }
  }
`;

const INVENTORY_ADJUST_MUTATION = `
  mutation InventoryAdjustQuantities($input: InventoryAdjustQuantitiesInput!) {
    inventoryAdjustQuantities(input: $input) {
      inventoryAdjustmentGroup {
        id
        createdAt
        reason
        changes {
          name
          delta
        }
      }
      userErrors {
        field
        message
      }
    }
  }
`;

const INVENTORY_SET_MUTATION = `
  mutation InventorySetQuantities($input: InventorySetQuantitiesInput!) {
    inventorySetOnHandQuantities(input: $input) {
      inventoryAdjustmentGroup {
        id
        createdAt
        reason
        changes {
          name
          delta
          quantityAfterChange
        }
      }
      userErrors {
        field
        message
      }
    }
  }
`;

module.exports = {
  PRODUCT_CREATE_MUTATION,
  PRODUCT_UPDATE_MUTATION,
  PRODUCT_DELETE_MUTATION,
  PRODUCT_VARIANT_CREATE_MUTATION,
  PRODUCT_VARIANT_UPDATE_MUTATION,
  PRODUCT_VARIANT_DELETE_MUTATION,
  INVENTORY_ADJUST_MUTATION,
  INVENTORY_SET_MUTATION
};<|MERGE_RESOLUTION|>--- conflicted
+++ resolved
@@ -1,11 +1,6 @@
 /**
  * Shopify GraphQL Mutations
  * API Version: 2024-10 (Updated for new Product APIs)
-<<<<<<< HEAD
- * Note: inventoryQuantity is still accepted in input for backwards compatibility
- * but removed from output queries as it's deprecated
-=======
->>>>>>> b6cb570f
  */
 
 const PRODUCT_CREATE_MUTATION = `
