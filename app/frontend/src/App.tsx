import React, { useEffect, useState } from 'react';
import './App.css';
import './animations.css';
import Dashboard from './components/Dashboard';
import AuthPage from './components/AuthPage';
import { Toaster } from 'react-hot-toast';
import { ConfigProvider, useConfig } from './contexts/ConfigContext';
import { AuthProvider, useAuth } from './contexts/AuthContext';
import { configureAmplify } from './config/amplify-config';

<<<<<<< HEAD
=======
// Configure Amplify after config is loaded (will be done in AppInitializer)
let amplifyConfigured = false;

// App initializer that configures Amplify with cloud config
const AppInitializer: React.FC<{ children: React.ReactNode }> = ({ children }) => {
  const { config, isLoading: configLoading, error: configError } = useConfig();

  useEffect(() => {
    if (config && !amplifyConfigured) {
      console.log('Configuring Amplify with cloud configuration');
      configureAmplify({
        userPoolId: config.userPoolId,
        clientId: config.clientId,
        region: config.region
      });
      amplifyConfigured = true;
    }
  }, [config]);

  if (configLoading) {
    return (
      <div className="loading-container">
        <div className="loading-spinner">
          <div className="spinner"></div>
          <p>Loading configuration...</p>
        </div>
      </div>
    );
  }

  if (configError) {
    return (
      <div className="loading-container">
        <div className="error-message">
          <h3>Configuration Error</h3>
          <p>{configError}</p>
          <p>Please refresh the page to try again.</p>
        </div>
      </div>
    );
  }

  return <>{children}</>;
};

>>>>>>> 2b0471d7
// App content that uses auth context
const AppContent: React.FC = () => {
  const { isAuthenticated, isLoading } = useAuth();

  if (isLoading) {
    return (
      <div className="loading-container">
        <div className="loading-spinner">
          <div className="spinner"></div>
          <p>Loading OrderNimbus...</p>
        </div>
      </div>
    );
  }

  if (!isAuthenticated) {
    return <AuthPage />;
  }

  return <Dashboard />;
};

function App() {
  const [configLoading, setConfigLoading] = useState(true);
  const [configError, setConfigError] = useState<string | null>(null);

  useEffect(() => {
    const initializeApp = async () => {
      try {
        console.log('Initializing OrderNimbus...');
        await configureAmplify();
        console.log('Configuration loaded successfully');
        setConfigLoading(false);
      } catch (error) {
        console.error('Failed to initialize app:', error);
        setConfigError('Failed to load configuration. Please refresh the page.');
        setConfigLoading(false);
      }
    };

    initializeApp();
  }, []);

  if (configLoading) {
    return (
      <div className="loading-container">
        <div className="loading-spinner">
          <div className="spinner"></div>
          <p>Initializing OrderNimbus...</p>
        </div>
      </div>
    );
  }

  if (configError) {
    return (
      <div className="loading-container">
        <div className="error-message">
          <h2>Configuration Error</h2>
          <p>{configError}</p>
          <button onClick={() => window.location.reload()}>Retry</button>
        </div>
      </div>
    );
  }

  return (
    <ConfigProvider>
      <AppInitializer>
        <AuthProvider>
          <div className="App">
            <Toaster 
              position="top-right"
              toastOptions={{
                duration: 4000,
                style: {
                  background: '#363636',
                  color: '#fff',
                },
              }}
            />
            <AppContent />
          </div>
        </AuthProvider>
      </AppInitializer>
    </ConfigProvider>
  );
}

export default App;<|MERGE_RESOLUTION|>--- conflicted
+++ resolved
@@ -1,4 +1,4 @@
-import React, { useEffect, useState } from 'react';
+import React, { useEffect } from 'react';
 import './App.css';
 import './animations.css';
 import Dashboard from './components/Dashboard';
@@ -8,8 +8,6 @@
 import { AuthProvider, useAuth } from './contexts/AuthContext';
 import { configureAmplify } from './config/amplify-config';
 
-<<<<<<< HEAD
-=======
 // Configure Amplify after config is loaded (will be done in AppInitializer)
 let amplifyConfigured = false;
 
@@ -34,7 +32,7 @@
       <div className="loading-container">
         <div className="loading-spinner">
           <div className="spinner"></div>
-          <p>Loading configuration...</p>
+          <p>Initializing OrderNimbus...</p>
         </div>
       </div>
     );
@@ -46,7 +44,7 @@
         <div className="error-message">
           <h3>Configuration Error</h3>
           <p>{configError}</p>
-          <p>Please refresh the page to try again.</p>
+          <button onClick={() => window.location.reload()}>Retry</button>
         </div>
       </div>
     );
@@ -55,7 +53,6 @@
   return <>{children}</>;
 };
 
->>>>>>> 2b0471d7
 // App content that uses auth context
 const AppContent: React.FC = () => {
   const { isAuthenticated, isLoading } = useAuth();
@@ -79,49 +76,6 @@
 };
 
 function App() {
-  const [configLoading, setConfigLoading] = useState(true);
-  const [configError, setConfigError] = useState<string | null>(null);
-
-  useEffect(() => {
-    const initializeApp = async () => {
-      try {
-        console.log('Initializing OrderNimbus...');
-        await configureAmplify();
-        console.log('Configuration loaded successfully');
-        setConfigLoading(false);
-      } catch (error) {
-        console.error('Failed to initialize app:', error);
-        setConfigError('Failed to load configuration. Please refresh the page.');
-        setConfigLoading(false);
-      }
-    };
-
-    initializeApp();
-  }, []);
-
-  if (configLoading) {
-    return (
-      <div className="loading-container">
-        <div className="loading-spinner">
-          <div className="spinner"></div>
-          <p>Initializing OrderNimbus...</p>
-        </div>
-      </div>
-    );
-  }
-
-  if (configError) {
-    return (
-      <div className="loading-container">
-        <div className="error-message">
-          <h2>Configuration Error</h2>
-          <p>{configError}</p>
-          <button onClick={() => window.location.reload()}>Retry</button>
-        </div>
-      </div>
-    );
-  }
-
   return (
     <ConfigProvider>
       <AppInitializer>
